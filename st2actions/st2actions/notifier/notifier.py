# Licensed to the StackStorm, Inc ('StackStorm') under one or more
# contributor license agreements.  See the NOTICE file distributed with
# this work for additional information regarding copyright ownership.
# The ASF licenses this file to You under the Apache License, Version 2.0
# (the "License"); you may not use this file except in compliance with
# the License.  You may obtain a copy of the License at
#
#     http://www.apache.org/licenses/LICENSE-2.0
#
# Unless required by applicable law or agreed to in writing, software
# distributed under the License is distributed on an "AS IS" BASIS,
# WITHOUT WARRANTIES OR CONDITIONS OF ANY KIND, either express or implied.
# See the License for the specific language governing permissions and
# limitations under the License.

import json

from kombu import Connection
from oslo_config import cfg

from st2common import log as logging
<<<<<<< HEAD
from st2common.constants.action import LIVEACTION_STATUS_SUCCEEDED
from st2common.constants.action import LIVEACTION_STATUS_FAILED
from st2common.constants.action import LIVEACTION_STATUS_TIMED_OUT
from st2common.constants.action import FAILED_STATES
from st2common.constants.action import COMPLETED_STATES
=======
from st2common.constants import action as action_constants
>>>>>>> 070f2647
from st2common.constants.triggers import INTERNAL_TRIGGER_TYPES
from st2common.models.api.trace import TraceContext
from st2common.models.db.liveaction import LiveActionDB
from st2common.persistence.action import Action
from st2common.persistence.policy import Policy
from st2common import policies
from st2common.models.system.common import ResourceReference
from st2common.persistence.execution import ActionExecution
from st2common.services import trace as trace_service
from st2common.transport import consumers, liveaction, publishers
from st2common.transport import utils as transport_utils
from st2common.transport.reactor import TriggerDispatcher

__all__ = [
    'Notifier',
    'get_notifier'
]

LOG = logging.getLogger(__name__)

ACTIONUPDATE_WORK_Q = liveaction.get_queue('st2.notifiers.work',
                                           routing_key=publishers.UPDATE_RK)
<<<<<<< HEAD
=======
ACTION_COMPLETE_STATES = [
    action_constants.LIVEACTION_STATUS_SUCCEEDED,
    action_constants.LIVEACTION_STATUS_FAILED,
    action_constants.LIVEACTION_STATUS_TIMED_OUT,
    action_constants.LIVEACTION_STATUS_CANCELED
]
>>>>>>> 070f2647

ACTION_SENSOR_ENABLED = cfg.CONF.action_sensor.enable
# XXX: Fix this nasty positional dependency.
ACTION_TRIGGER_TYPE = INTERNAL_TRIGGER_TYPES['action'][0]
NOTIFY_TRIGGER_TYPE = INTERNAL_TRIGGER_TYPES['action'][1]


class Notifier(consumers.MessageHandler):
    message_type = LiveActionDB

    def __init__(self, connection, queues, trigger_dispatcher=None):
        super(Notifier, self).__init__(connection, queues)
        self._trigger_dispatcher = trigger_dispatcher
        self._notify_trigger = ResourceReference.to_string_reference(
            pack=NOTIFY_TRIGGER_TYPE['pack'],
            name=NOTIFY_TRIGGER_TYPE['name'])
        self._action_trigger = ResourceReference.to_string_reference(
            pack=ACTION_TRIGGER_TYPE['pack'],
            name=ACTION_TRIGGER_TYPE['name'])

    def process(self, liveaction):
        live_action_id = str(liveaction.id)
        extra = {'live_action_db': liveaction}
        LOG.debug('Processing liveaction %s', live_action_id, extra=extra)

        if liveaction.status not in COMPLETED_STATES:
            LOG.debug('Skipping processing of liveaction %s since it\'s not in a completed state' %
                      (live_action_id), extra=extra)
            return

        execution_id = self._get_execution_id_for_liveaction(liveaction)

        if not execution_id:
            LOG.exception('Execution object corresponding to LiveAction %s not found.',
                          live_action_id, extra=extra)
            return None

        self._apply_post_run_policies(liveaction=liveaction, execution_id=execution_id)

        if liveaction.notify is not None:
            self._post_notify_triggers(liveaction=liveaction, execution_id=execution_id)

        self._post_generic_trigger(liveaction=liveaction, execution_id=execution_id)

    def _get_execution_id_for_liveaction(self, liveaction):
        execution = ActionExecution.get(liveaction__id=str(liveaction.id))

        if not execution:
            return None

        return str(execution.id)

    def _post_notify_triggers(self, liveaction=None, execution_id=None):
        notify = getattr(liveaction, 'notify', None)

        if not notify:
            return

        if notify.on_complete:
            self._post_notify_subsection_triggers(
                liveaction=liveaction, execution_id=execution_id,
                notify_subsection=notify.on_complete,
                default_message_suffix='completed.')
        if liveaction.status == action_constants.LIVEACTION_STATUS_SUCCEEDED and notify.on_success:
            self._post_notify_subsection_triggers(
                liveaction=liveaction, execution_id=execution_id,
                notify_subsection=notify.on_success,
                default_message_suffix='succeeded.')
<<<<<<< HEAD
        if liveaction.status in COMPLETED_STATES and notify.on_failure:
=======
        if liveaction.status == action_constants.LIVEACTION_STATUS_FAILED and notify.on_failure:
>>>>>>> 070f2647
            self._post_notify_subsection_triggers(
                liveaction=liveaction, execution_id=execution_id,
                notify_subsection=notify.on_failure,
                default_message_suffix='failed.')

    def _post_notify_subsection_triggers(self, liveaction=None, execution_id=None,
                                         notify_subsection=None,
                                         default_message_suffix=None):
        routes = (getattr(notify_subsection, 'routes') or
                  getattr(notify_subsection, 'channels', None))

        if routes and len(routes) >= 1:
            payload = {}
            message = notify_subsection.message or (
                'Action ' + liveaction.action + ' ' + default_message_suffix)
            data = notify_subsection.data or {}  # XXX: Handle Jinja

            # At this point convert result to a string. This restricts the rulesengines
            # ability to introspect the result. On the other handle atleast a json usable
            # result is sent as part of the notification. If jinja is required to convert
            # to a string representation it uses str(...) which make it impossible to
            # parse the result as json any longer.
            # TODO: Use to_serializable_dict
            data['result'] = json.dumps(liveaction.result)

            payload['message'] = message
            payload['data'] = data
            payload['execution_id'] = execution_id
            payload['status'] = liveaction.status
            payload['start_timestamp'] = str(liveaction.start_timestamp)
            payload['end_timestamp'] = str(liveaction.end_timestamp)
            payload['action_ref'] = liveaction.action
            payload['runner_ref'] = self._get_runner_ref(liveaction.action)

            trace_context = self._get_trace_context(execution_id=execution_id)

            failed_routes = []
            for route in routes:
                try:
                    payload['route'] = route
                    # Deprecated. Only for backward compatibility reasons.
                    payload['channel'] = route
                    LOG.debug('POSTing %s for %s. Payload - %s.', NOTIFY_TRIGGER_TYPE['name'],
                              liveaction.id, payload)
                    self._trigger_dispatcher.dispatch(self._notify_trigger, payload=payload,
                                                      trace_context=trace_context)
                except:
                    failed_routes.append(route)

            if len(failed_routes) > 0:
                raise Exception('Failed notifications to routes: %s' % ', '.join(failed_routes))

    def _get_trace_context(self, execution_id):
        trace_db = trace_service.get_trace_db_by_action_execution(
            action_execution_id=execution_id)
        if trace_db:
            return TraceContext(id_=str(trace_db.id), trace_tag=trace_db.trace_tag)
        # If no trace_context is found then do not create a new one here. If necessary
        # it shall be created downstream. Sure this is impl leakage of some sort.
        return None

    def _post_generic_trigger(self, liveaction=None, execution_id=None):
        if not ACTION_SENSOR_ENABLED:
            LOG.debug('Action trigger is disabled, skipping trigger dispatch...')
            return

        payload = {'execution_id': execution_id,
                   'status': liveaction.status,
                   'start_timestamp': str(liveaction.start_timestamp),
                   # deprecate 'action_name' at some point and switch to 'action_ref'
                   'action_name': liveaction.action,
                   'action_ref': liveaction.action,
                   'runner_ref': self._get_runner_ref(liveaction.action),
                   'parameters': liveaction.get_masked_parameters(),
                   'result': liveaction.result}
        # Use execution_id to extract trace rather than liveaction. execution_id
        # will look-up an exact TraceDB while liveaction depending on context
        # may not end up going to the DB.
        trace_context = self._get_trace_context(execution_id=execution_id)
        LOG.debug('POSTing %s for %s. Payload - %s. TraceContext - %s',
                  ACTION_TRIGGER_TYPE['name'], liveaction.id, payload, trace_context)
        self._trigger_dispatcher.dispatch(self._action_trigger, payload=payload,
                                          trace_context=trace_context)

    def _apply_post_run_policies(self, liveaction=None, execution_id=None):
        # Apply policies defined for the action.
        policy_dbs = Policy.query(resource_ref=liveaction.action)
        LOG.debug('Applying %s post_run policies' % (len(policy_dbs)))

        for policy_db in policy_dbs:
            driver = policies.get_driver(policy_db.ref,
                                         policy_db.policy_type,
                                         **policy_db.parameters)

            try:
                LOG.debug('Applying post_run policy "%s" (%s) for liveaction %s' %
                          (policy_db.ref, policy_db.policy_type, str(liveaction.id)))
                liveaction = driver.apply_after(liveaction)
            except:
                LOG.exception('An exception occurred while applying policy "%s".', policy_db.ref)

    def _get_runner_ref(self, action_ref):
        """
        Retrieve a runner reference for the provided action.

        :rtype: ``str``
        """
        action = Action.get_by_ref(action_ref)
        return action['runner_type']['name']


def get_notifier():
    with Connection(transport_utils.get_messaging_urls()) as conn:
        return Notifier(conn, [ACTIONUPDATE_WORK_Q], trigger_dispatcher=TriggerDispatcher(LOG))<|MERGE_RESOLUTION|>--- conflicted
+++ resolved
@@ -19,15 +19,9 @@
 from oslo_config import cfg
 
 from st2common import log as logging
-<<<<<<< HEAD
 from st2common.constants.action import LIVEACTION_STATUS_SUCCEEDED
-from st2common.constants.action import LIVEACTION_STATUS_FAILED
-from st2common.constants.action import LIVEACTION_STATUS_TIMED_OUT
 from st2common.constants.action import FAILED_STATES
 from st2common.constants.action import COMPLETED_STATES
-=======
-from st2common.constants import action as action_constants
->>>>>>> 070f2647
 from st2common.constants.triggers import INTERNAL_TRIGGER_TYPES
 from st2common.models.api.trace import TraceContext
 from st2common.models.db.liveaction import LiveActionDB
@@ -50,15 +44,6 @@
 
 ACTIONUPDATE_WORK_Q = liveaction.get_queue('st2.notifiers.work',
                                            routing_key=publishers.UPDATE_RK)
-<<<<<<< HEAD
-=======
-ACTION_COMPLETE_STATES = [
-    action_constants.LIVEACTION_STATUS_SUCCEEDED,
-    action_constants.LIVEACTION_STATUS_FAILED,
-    action_constants.LIVEACTION_STATUS_TIMED_OUT,
-    action_constants.LIVEACTION_STATUS_CANCELED
-]
->>>>>>> 070f2647
 
 ACTION_SENSOR_ENABLED = cfg.CONF.action_sensor.enable
 # XXX: Fix this nasty positional dependency.
@@ -122,16 +107,12 @@
                 liveaction=liveaction, execution_id=execution_id,
                 notify_subsection=notify.on_complete,
                 default_message_suffix='completed.')
-        if liveaction.status == action_constants.LIVEACTION_STATUS_SUCCEEDED and notify.on_success:
+        if liveaction.status == LIVEACTION_STATUS_SUCCEEDED and notify.on_success:
             self._post_notify_subsection_triggers(
                 liveaction=liveaction, execution_id=execution_id,
                 notify_subsection=notify.on_success,
                 default_message_suffix='succeeded.')
-<<<<<<< HEAD
-        if liveaction.status in COMPLETED_STATES and notify.on_failure:
-=======
-        if liveaction.status == action_constants.LIVEACTION_STATUS_FAILED and notify.on_failure:
->>>>>>> 070f2647
+        if liveaction.status in FAILED_STATES and notify.on_failure:
             self._post_notify_subsection_triggers(
                 liveaction=liveaction, execution_id=execution_id,
                 notify_subsection=notify.on_failure,
