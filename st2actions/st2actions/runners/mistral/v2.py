# Licensed to the StackStorm, Inc ('StackStorm') under one or more
# contributor license agreements.  See the NOTICE file distributed with
# this work for additional information regarding copyright ownership.
# The ASF licenses this file to You under the Apache License, Version 2.0
# (the "License"); you may not use this file except in compliance with
# the License.  You may obtain a copy of the License at
#
#     http://www.apache.org/licenses/LICENSE-2.0
#
# Unless required by applicable law or agreed to in writing, software
# distributed under the License is distributed on an "AS IS" BASIS,
# WITHOUT WARRANTIES OR CONDITIONS OF ANY KIND, either express or implied.
# See the License for the specific language governing permissions and
# limitations under the License.

import uuid

import six
import yaml
import requests
from mistralclient.api import client as mistral
from oslo.config import cfg

from st2common.constants.action import LIVEACTION_STATUS_RUNNING
from st2actions.runners import AsyncActionRunner
from st2actions.runners.mistral import utils
from st2common import log as logging


LOG = logging.getLogger(__name__)


def get_runner():
    return MistralRunner(str(uuid.uuid4()))


class MistralRunner(AsyncActionRunner):

    url = cfg.CONF.workflow.url

    def __init__(self, runner_id):
        super(MistralRunner, self).__init__(runner_id=runner_id)
        self._on_behalf_user = cfg.CONF.system_user.user
        self._client = mistral.client(mistral_url='%s/v2' % self.url)

    def pre_run(self):
        pass

    @staticmethod
    def _check_name(action_ref, is_workbook, def_dict):
        # If workbook, change the value of the "name" key.
        if is_workbook:
            if def_dict.get('name') != action_ref:
                raise Exception('Name of the workbook must be the same as the '
                                'fully qualified action name "%s".' % action_ref)
        # If workflow, change the key name of the workflow.
        else:
            workflow_name = [k for k, v in six.iteritems(def_dict) if k != 'version'][0]
            if workflow_name != action_ref:
                raise Exception('Name of the workflow must be the same as the '
                                'fully qualified action name "%s".' % action_ref)

    def _save_workbook(self, name, def_yaml):
        # If the workbook is not found, the mistral client throws a generic API exception.
        try:
            # Update existing workbook.
            wb = self._client.workbooks.get(name)
        except:
            # Delete if definition was previously a workflow.
            # If not found, an API exception is thrown.
            try:
                self._client.workflows.delete(name)
            except:
                pass

            # Create the new workbook.
            wb = self._client.workbooks.create(def_yaml)

        # Update the workbook definition.
        if wb.definition != def_yaml:
            self._client.workbooks.update(def_yaml)

    def _save_workflow(self, name, def_yaml):
        # If the workflow is not found, the mistral client throws a generic API exception.
        try:
            # Update existing workbook.
            wf = self._client.workflows.get(name)
        except:
            # Delete if definition was previously a workbook.
            # If not found, an API exception is thrown.
            try:
                self._client.workbooks.delete(name)
            except:
                pass

            # Create the new workflow.
            wf = self._client.workflows.create(def_yaml)[0]

        # Update the workflow definition.
        if wf.definition != def_yaml:
            self._client.workflows.update(def_yaml)

    def _find_default_workflow(self, def_dict):
        num_workflows = len(def_dict['workflows'].keys())

        if num_workflows > 1:
            fully_qualified_wf_name = self.runner_parameters.get('workflow')
            if not fully_qualified_wf_name:
                raise ValueError('Workbook definition is detected. '
                                 'Default workflow cannot be determined.')

            wf_name = fully_qualified_wf_name[fully_qualified_wf_name.rindex('.') + 1:]
            if wf_name not in def_dict['workflows']:
                raise ValueError('Unable to find the workflow "%s" in the workbook.'
                                 % fully_qualified_wf_name)

            return fully_qualified_wf_name
        elif num_workflows == 1:
            return '%s.%s' % (def_dict['name'], def_dict['workflows'].keys()[0])
        else:
            raise Exception('There are no workflows in the workbook.')

    def run(self, action_parameters):
        try:
            # Test the connection
            self._client.workflows.list()
        except requests.exceptions.ConnectionError:
            msg = ('Failed to connect to mistral on %s. Make sure that mistral is running '
                   ' and that the url is set correctly in the config.' % (self.url))
            raise Exception(msg)

        # Setup inputs for the workflow execution.
        inputs = self.runner_parameters.get('context', dict())
        inputs.update(action_parameters)

        endpoint = 'http://%s:%s/v1/actionexecutions' % (cfg.CONF.api.host, cfg.CONF.api.port)

        st2_execution_context = {
            'endpoint': endpoint,
            'parent': self.action_execution_id
        }

        options = {
<<<<<<< HEAD
            'st2_api_url': endpoint,
            'st2_parent': self.liveaction_id
=======
            'env': {
                '__actions': {
                    'st2.action': {
                        'st2_context': st2_execution_context
                    }
                }
            }
>>>>>>> 024ea04b
        }

        # Get workbook/workflow definition from file.
        with open(self.entry_point, 'r') as def_file:
            def_yaml = def_file.read()

        def_dict = yaml.safe_load(def_yaml)
        is_workbook = ('workflows' in def_dict)

        if not is_workbook:
            # Non-workbook definition containing multiple workflows is not supported.
            if len([k for k, _ in six.iteritems(def_dict) if k != 'version']) != 1:
                raise Exception('Workflow (not workbook) definition is detected. '
                                'Multiple workflows is not supported.')

        action_ref = '%s.%s' % (self.action.pack, self.action.name)
        self._check_name(action_ref, is_workbook, def_dict)
        def_dict_xformed = utils.transform_definition(def_dict)
        def_yaml_xformed = yaml.safe_dump(def_dict_xformed, default_flow_style=False)

        # Save workbook/workflow definition.
        if is_workbook:
            self._save_workbook(action_ref, def_yaml_xformed)
            default_workflow = self._find_default_workflow(def_dict_xformed)
            execution = self._client.executions.create(default_workflow,
                                                       workflow_input=inputs,
                                                       **options)
        else:
            self._save_workflow(action_ref, def_yaml_xformed)
            execution = self._client.executions.create(action_ref,
                                                       workflow_input=inputs,
                                                       **options)

        status = LIVEACTION_STATUS_RUNNING
        partial_results = {'tasks': []}
        context = {
            'mistral': {
                'execution_id': str(execution.id),
                'workflow_name': execution.workflow_name
            }
        }

        LOG.info('Mistral query context is %s' % context)

        return (status, partial_results, context)<|MERGE_RESOLUTION|>--- conflicted
+++ resolved
@@ -137,14 +137,10 @@
 
         st2_execution_context = {
             'endpoint': endpoint,
-            'parent': self.action_execution_id
+            'parent': self.liveaction_id
         }
 
         options = {
-<<<<<<< HEAD
-            'st2_api_url': endpoint,
-            'st2_parent': self.liveaction_id
-=======
             'env': {
                 '__actions': {
                     'st2.action': {
@@ -152,7 +148,6 @@
                     }
                 }
             }
->>>>>>> 024ea04b
         }
 
         # Get workbook/workflow definition from file.
