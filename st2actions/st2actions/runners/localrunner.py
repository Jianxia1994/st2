# Licensed to the StackStorm, Inc ('StackStorm') under one or more
# contributor license agreements.  See the NOTICE file distributed with
# this work for additional information regarding copyright ownership.
# The ASF licenses this file to You under the Apache License, Version 2.0
# (the "License"); you may not use this file except in compliance with
# the License.  You may obtain a copy of the License at
#
#     http://www.apache.org/licenses/LICENSE-2.0
#
# Unless required by applicable law or agreed to in writing, software
# distributed under the License is distributed on an "AS IS" BASIS,
# WITHOUT WARRANTIES OR CONDITIONS OF ANY KIND, either express or implied.
# See the License for the specific language governing permissions and
# limitations under the License.

import eventlet
import os
import pwd
import shlex
import uuid

from oslo.config import cfg
from eventlet.green import subprocess

from st2common import log as logging
from st2actions.runners import ActionRunner
from st2actions.runners import ShellRunnerMixin
from st2common.models.system.action import ShellCommandAction
from st2common.models.system.action import ShellScriptAction
from st2common.constants.action import ACTIONEXEC_STATUS_SUCCEEDED
from st2common.constants.action import ACTIONEXEC_STATUS_FAILED
import st2common.util.jsonify as jsonify

__all__ = [
    'get_runner'
]

LOG = logging.getLogger(__name__)

DEFAULT_ACTION_TIMEOUT = 60
DEFAULT_KWARG_OP = '--'
LOGGED_USER_USERNAME = pwd.getpwuid(os.getuid())[0]

# constants to lookup in runner_parameters.
RUNNER_SUDO = 'sudo'
RUNNER_ON_BEHALF_USER = 'user'
RUNNER_COMMAND = 'cmd'
RUNNER_CWD = 'cwd'
RUNNER_KWARG_OP = 'kwarg_op'
RUNNER_TIMEOUT = 'timeout'


def get_runner():
    return LocalShellRunner(str(uuid.uuid4()))


class LocalShellRunner(ActionRunner, ShellRunnerMixin):
    """
    Runner which executes actions locally using the user under which the action runner service is
    running or under the provided user.

    Note: The user under which the action runner service is running (stanley user by default) needs
    to have pasworless sudo access set up.
    """
    KEYS_TO_TRANSFORM = ['stdout', 'stderr']

    def __init__(self, runner_id):
        super(LocalShellRunner, self).__init__(runner_id=runner_id)

    def pre_run(self):
        self._sudo = self.runner_parameters.get(RUNNER_SUDO, False)
        self._on_behalf_user = self.context.get(RUNNER_ON_BEHALF_USER, LOGGED_USER_USERNAME)
        self._user = cfg.CONF.system_user.user
<<<<<<< HEAD
        self._cwd = self.runner_parameters.get(RUNNER_CWD, None)
        self._kwarg_op = self.runner_parameters.get(RUNNER_KWARG_OP, '--')
=======
        self._kwarg_op = self.runner_parameters.get(RUNNER_KWARG_OP, DEFAULT_KWARG_OP)
>>>>>>> 1d699b57
        self._timeout = self.runner_parameters.get(RUNNER_TIMEOUT, DEFAULT_ACTION_TIMEOUT)

    def run(self, action_parameters):
        LOG.debug('    action_parameters = %s', action_parameters)

        if not self.entry_point:
            script_action = False
            command = self.runner_parameters.get(RUNNER_COMMAND, None)
            action = ShellCommandAction(name=self.action_name,
                                        action_exec_id=str(self.action_execution_id),
                                        command=command,
                                        user=self._user,
                                        env_vars={},
                                        sudo=self._sudo,
                                        timeout=self._timeout)
        else:
            script_action = True
            script_local_path_abs = self.entry_point
            positional_args, named_args = self._get_script_args(action_parameters)
            named_args = self._transform_named_args(named_args)

            action = ShellScriptAction(name=self.action_name,
                                       action_exec_id=str(self.action_execution_id),
                                       script_local_path_abs=script_local_path_abs,
                                       named_args=named_args,
                                       positional_args=positional_args,
                                       user=self._user,
                                       env_vars={},
                                       sudo=self._sudo,
                                       timeout=self._timeout,
                                       cwd=self._cwd)

        args = action.get_full_command_string()

        # For consistency with the old Fabric based runner, make sure the file is executable
        if script_action:
            args = 'chmod +x %s ; %s' % (script_local_path_abs, args)

        env = os.environ.copy()
        # Make sure os.setsid is called on each spawned process so that all processes
        # are in the same group.
        process = subprocess.Popen(args=args, stdin=None, stdout=subprocess.PIPE,
<<<<<<< HEAD
                                   stderr=subprocess.PIPE, shell=True, cwd=self._cwd,
                                   env=env)

        try:
            exit_code = process.wait(timeout=self._timeout)
        except subprocess.TimeoutExpired:
            # Action has timed out, kill the process and propagate the error
            # Note: process.kill() will set the returncode to -9 so we don't
            # need to explicitly set it to some non-zero value
            process.kill()
            error = 'Action failed to complete in %s seconds' % (self._timeout)
        else:
            error = None
=======
                                   stderr=subprocess.PIPE, shell=True, env=env,
                                   preexec_fn=os.setsid)

        error_holder = {}

        def on_timeout_expired(timeout):
            try:
                process.wait(timeout=self._timeout)
            except subprocess.TimeoutExpired:
                # Set the error prior to kill the process else the error is not picked up due
                # to eventlet scheduling.
                error_holder['error'] = 'Action failed to complete in %s seconds' % (self._timeout)
                # Action has timed out, kill the process and propagate the error. The process
                # is started as sudo -u {{system_user}} -- bash -c {{command}}. Introduction of the
                # bash means that multiple independent processes are spawned without them being
                # children of the process we have access to and this requires use of pkill.
                # Ideally os.killpg should have done the trick but for some reason that failed.
                # Note: pkill will set the returncode to 143 so we don't need to explicitly set
                # it to some non-zero value.
                try:
                    killcommand = shlex.split('sudo pkill -TERM -s %s' % process.pid)
                    subprocess.call(killcommand)
                except:
                    LOG.exception('Unable to pkill.')

        timeout_expiry = eventlet.spawn(on_timeout_expired, self._timeout)
>>>>>>> 1d699b57

        stdout, stderr = process.communicate()
        timeout_expiry.cancel()
        error = error_holder.get('error', None)
        exit_code = process.returncode
        succeeded = (exit_code == 0)

        result = {
            'failed': not succeeded,
            'succeeded': succeeded,
            'return_code': exit_code,
            'stdout': stdout,
            'stderr': stderr
        }

        if error:
            result['error'] = error

        status = ACTIONEXEC_STATUS_SUCCEEDED if exit_code == 0 else ACTIONEXEC_STATUS_FAILED
        return (status, jsonify.json_loads(result, LocalShellRunner.KEYS_TO_TRANSFORM))<|MERGE_RESOLUTION|>--- conflicted
+++ resolved
@@ -71,12 +71,8 @@
         self._sudo = self.runner_parameters.get(RUNNER_SUDO, False)
         self._on_behalf_user = self.context.get(RUNNER_ON_BEHALF_USER, LOGGED_USER_USERNAME)
         self._user = cfg.CONF.system_user.user
-<<<<<<< HEAD
         self._cwd = self.runner_parameters.get(RUNNER_CWD, None)
-        self._kwarg_op = self.runner_parameters.get(RUNNER_KWARG_OP, '--')
-=======
         self._kwarg_op = self.runner_parameters.get(RUNNER_KWARG_OP, DEFAULT_KWARG_OP)
->>>>>>> 1d699b57
         self._timeout = self.runner_parameters.get(RUNNER_TIMEOUT, DEFAULT_ACTION_TIMEOUT)
 
     def run(self, action_parameters):
@@ -119,23 +115,8 @@
         # Make sure os.setsid is called on each spawned process so that all processes
         # are in the same group.
         process = subprocess.Popen(args=args, stdin=None, stdout=subprocess.PIPE,
-<<<<<<< HEAD
                                    stderr=subprocess.PIPE, shell=True, cwd=self._cwd,
-                                   env=env)
-
-        try:
-            exit_code = process.wait(timeout=self._timeout)
-        except subprocess.TimeoutExpired:
-            # Action has timed out, kill the process and propagate the error
-            # Note: process.kill() will set the returncode to -9 so we don't
-            # need to explicitly set it to some non-zero value
-            process.kill()
-            error = 'Action failed to complete in %s seconds' % (self._timeout)
-        else:
-            error = None
-=======
-                                   stderr=subprocess.PIPE, shell=True, env=env,
-                                   preexec_fn=os.setsid)
+                                   env=env, preexec_fn=os.setsid)
 
         error_holder = {}
 
@@ -160,7 +141,6 @@
                     LOG.exception('Unable to pkill.')
 
         timeout_expiry = eventlet.spawn(on_timeout_expired, self._timeout)
->>>>>>> 1d699b57
 
         stdout, stderr = process.communicate()
         timeout_expiry.cancel()
