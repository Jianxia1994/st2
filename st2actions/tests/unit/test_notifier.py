--- conflicted
+++ resolved
@@ -85,13 +85,9 @@
         return_value=RunnerTypeDB(runner_parameters={})))
     @mock.patch.object(Action, 'get_by_ref', mock.MagicMock(
         return_value={'runner_type': {'name': 'run-local-cmd'}}))
-<<<<<<< HEAD
     @mock.patch.object(Policy, 'query', mock.MagicMock(
         return_value=[]))
-    @mock.patch.object(Notifier, '_get_execution_id', mock.MagicMock(
-=======
     @mock.patch.object(Notifier, '_get_execution_id_for_liveaction', mock.MagicMock(
->>>>>>> 653f35ed
         return_value=MOCK_EXECUTION_ID))
     def test_notify_triggers(self):
         liveaction = LiveActionDB(action='core.local')
