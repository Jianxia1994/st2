--- conflicted
+++ resolved
@@ -1,6 +1,3 @@
-<<<<<<< HEAD
-__version__ = '0.7'
-=======
 # Licensed to the StackStorm, Inc ('StackStorm') under one or more
 # contributor license agreements.  See the NOTICE file distributed with
 # this work for additional information regarding copyright ownership.
@@ -16,5 +13,4 @@
 # See the License for the specific language governing permissions and
 # limitations under the License.
 
-__version__ = '0.8dev'
->>>>>>> 2769a34a
+__version__ = '0.7'