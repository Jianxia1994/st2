--- conflicted
+++ resolved
@@ -44,8 +44,4 @@
 
 class Rule(core.Resource):
     _plural = 'Rules'
-<<<<<<< HEAD
-    _repr_attributes = ['name', 'pack']
-=======
-    _repr_attributes = ['name', 'trigger', 'criteria', 'enabled']
->>>>>>> e7dffb37
+    _repr_attributes = ['name', 'pack', 'trigger', 'criteria', 'enabled']